--- conflicted
+++ resolved
@@ -17,9 +17,6 @@
 from .vnet import VNet
 from .vnet_deepsup import VNetDeepSup
 from .unetr import UNETR
-<<<<<<< HEAD
+
 from .nnformer import nnFormer
-=======
-from .nnunet import NNUNet
-from .transunet import TransUNet
->>>>>>> 98f69494
+
