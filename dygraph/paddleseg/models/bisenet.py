--- conflicted
+++ resolved
@@ -281,79 +281,4 @@
     def forward(self, x):
         conv1 = self.conv_3x3(x)
         conv2 = self.conv_1x1(conv1)
-<<<<<<< HEAD
-        return conv2
-=======
-        return conv2
-
-
-@manager.MODELS.add_component
-class BiSeNetV2(nn.Layer):
-    """
-    The BiSeNet V2 implementation based on PaddlePaddle.
-
-    The original article refers to
-        Yu, Changqian, et al. "BiSeNet V2: Bilateral Network with Guided Aggregation for Real-time Semantic Segmentation"
-        (https://arxiv.org/abs/2004.02147)
-
-    Args:
-        num_classes(int): the unique number of target classes.
-        lambd(float): factor for controlling the size of semantic branch channels. Default to 0.25.
-        pretrained(str): the path or url of pretrained model. Default to None.
-    """
-
-    def __init__(self, num_classes, lambd=0.25, pretrained=None):
-        super(BiSeNetV2, self).__init__()
-
-        C1, C2, C3 = 64, 64, 128
-        db_channels = (C1, C2, C3)
-        C1, C3, C4, C5 = int(C1 * lambd), int(C3 * lambd), 64, 128
-        sb_channels = (C1, C3, C4, C5)
-        mid_channels = 128
-
-        self.db = DetailBranch(db_channels)
-        self.sb = SemanticBranch(sb_channels)
-
-        self.bga = BGA(mid_channels)
-        self.aux_head1 = SegHead(C1, C1, num_classes)
-        self.aux_head2 = SegHead(C3, C3, num_classes)
-        self.aux_head3 = SegHead(C4, C4, num_classes)
-        self.aux_head4 = SegHead(C5, C5, num_classes)
-        self.head = SegHead(mid_channels, mid_channels, num_classes)
-
-        self.init_weight(pretrained)
-
-    def forward(self, x):
-        dfm = self.db(x)
-        feat1, feat2, feat3, feat4, sfm = self.sb(x)
-        logit1 = self.aux_head1(feat1)
-        logit2 = self.aux_head2(feat2)
-        logit3 = self.aux_head3(feat3)
-        logit4 = self.aux_head4(feat4)
-        logit = self.head(self.bga(dfm, sfm))
-
-        logits = [logit, logit1, logit2, logit3, logit4]
-        logits = [F.resize_bilinear(logit, x.shape[2:]) for logit in logits]
-
-        return logits
-
-    def init_weight(self, pretrained=None):
-        """
-        Initialize the parameters of model parts.
-        Args:
-            pretrained ([str], optional): the path of pretrained model.. Defaults to None.
-        """
-        if pretrained is not None:
-            if os.path.exists(pretrained):
-                utils.load_entire_model(self, pretrained)
-            else:
-                raise FileNotFoundError(
-                    'Pretrained model is not found: {}'.format(pretrained))
-        else:
-            for sublayer in self.sublayers():
-                if isinstance(sublayer, nn.Conv2d):
-                    param_init.msra_init(sublayer.weight)
-                elif isinstance(sublayer, (nn.BatchNorm, nn.SyncBatchNorm)):
-                    param_init.constant_init(sublayer.weight, value=1.0)
-                    param_init.constant_init(sublayer.bias, value=0.0)
->>>>>>> bc77ea6d
+        return conv2